--- conflicted
+++ resolved
@@ -112,10 +112,7 @@
 
                 var receivedMessage = new CapReceivedMessage(messageContext)
                 {
-<<<<<<< HEAD
-=======
                     Id = SnowflakeId.Default().NextId(),
->>>>>>> 9c3f3a27
                     StatusName = StatusName.Scheduled,
                     Content = messageBody
                 };
@@ -174,14 +171,7 @@
 
         private void StoreMessage(CapReceivedMessage receivedMessage)
         {
-<<<<<<< HEAD
-            var id = _connection.StoreReceivedMessageAsync(receivedMessage)
-                .GetAwaiter().GetResult();
-
-            receivedMessage.Id = id;
-=======
              _connection.StoreReceivedMessage(receivedMessage);
->>>>>>> 9c3f3a27
         }
 
         private (Guid, string) TracingBefore(string topic, string values)
