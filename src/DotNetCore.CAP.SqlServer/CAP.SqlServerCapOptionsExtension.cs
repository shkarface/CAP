﻿// Copyright (c) .NET Core Community. All rights reserved.
// Licensed under the MIT License. See License.txt in the project root for license information.

using System;
using DotNetCore.CAP.Processor;
using DotNetCore.CAP.SqlServer;
using DotNetCore.CAP.SqlServer.Diagnostics;
using Microsoft.EntityFrameworkCore;
using Microsoft.Extensions.DependencyInjection;

// ReSharper disable once CheckNamespace
namespace DotNetCore.CAP
{
    internal class SqlServerCapOptionsExtension : ICapOptionsExtension
    {
        private readonly Action<SqlServerOptions> _configure;

        public SqlServerCapOptionsExtension(Action<SqlServerOptions> configure)
        {
            _configure = configure;
        }

        public void AddServices(IServiceCollection services)
        {
            services.AddSingleton<CapDatabaseStorageMarkerService>();
            services.AddSingleton<DiagnosticProcessorObserver>();
            services.AddSingleton<IStorage, SqlServerStorage>();
            services.AddSingleton<IStorageConnection, SqlServerStorageConnection>();
<<<<<<< HEAD
            services.AddScoped<ICapPublisher, CapPublisher>();
            services.AddScoped<ICallbackPublisher, CapPublisher>();
            services.AddTransient<ICollectProcessor, SqlServerCollectProcessor>();
=======

            services.AddScoped<ICapPublisher, SqlServerPublisher>();
            services.AddScoped<ICallbackPublisher, SqlServerPublisher>();

            services.AddTransient<ICollectProcessor, SqlServerCollectProcessor>();
            services.AddTransient<CapTransactionBase, SqlServerCapTransaction>();
>>>>>>> 9c3f3a27

            AddSqlServerOptions(services);
        }

        private void AddSqlServerOptions(IServiceCollection services)
        {
            var sqlServerOptions = new SqlServerOptions();

            _configure(sqlServerOptions);

            if (sqlServerOptions.DbContextType != null)
            {
                services.AddSingleton(x =>
                {
                    using (var scope = x.CreateScope())
                    {
                        var provider = scope.ServiceProvider;
                        var dbContext = (DbContext)provider.GetService(sqlServerOptions.DbContextType);
                        sqlServerOptions.ConnectionString = dbContext.Database.GetDbConnection().ConnectionString;
                        return sqlServerOptions;
                    }
                });
            }
            else
            {
                services.AddSingleton(sqlServerOptions);
            }
        }
    }
}<|MERGE_RESOLUTION|>--- conflicted
+++ resolved
@@ -26,18 +26,12 @@
             services.AddSingleton<DiagnosticProcessorObserver>();
             services.AddSingleton<IStorage, SqlServerStorage>();
             services.AddSingleton<IStorageConnection, SqlServerStorageConnection>();
-<<<<<<< HEAD
-            services.AddScoped<ICapPublisher, CapPublisher>();
-            services.AddScoped<ICallbackPublisher, CapPublisher>();
-            services.AddTransient<ICollectProcessor, SqlServerCollectProcessor>();
-=======
 
             services.AddScoped<ICapPublisher, SqlServerPublisher>();
             services.AddScoped<ICallbackPublisher, SqlServerPublisher>();
 
             services.AddTransient<ICollectProcessor, SqlServerCollectProcessor>();
             services.AddTransient<CapTransactionBase, SqlServerCapTransaction>();
->>>>>>> 9c3f3a27
 
             AddSqlServerOptions(services);
         }
