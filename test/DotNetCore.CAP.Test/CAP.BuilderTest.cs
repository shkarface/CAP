--- conflicted
+++ resolved
@@ -119,39 +119,7 @@
 
         private class MyProducerService : ICapPublisher
         {
-<<<<<<< HEAD
-            public void Publish<T>(string name, T contentObj, string callbackName = null)
-            {
-                throw new NotImplementedException();
-            }
-
-            public void Publish<T>(string name, T contentObj, IDbTransaction dbTransaction, string callbackName = null)
-            {
-                throw new NotImplementedException();
-            }
-
-            public void Publish<T>(string name, T contentObj, object mongoSession, string callbackName = null)
-            {
-                throw new NotImplementedException();
-            }
-
-            public Task PublishAsync(string topic, string content)
-            {
-                throw new NotImplementedException();
-            }
-
-            public Task PublishAsync<T>(string topic, T contentObj)
-            {
-                throw new NotImplementedException();
-            }
-
-            public Task PublishAsync(string topic, string content, IDbConnection dbConnection)
-            {
-                throw new NotImplementedException();
-            }
-=======
             public ICapTransaction Transaction { get; }
->>>>>>> 9c3f3a27
 
             public Task PublishAsync<T>(string name, T contentObj, string callbackName = null,
                 CancellationToken cancellationToken = default(CancellationToken))
@@ -163,16 +131,6 @@
             {
                 throw new NotImplementedException();
             }
-
-            public void PublishWithMongo<T>(string name, T contentObj, IMongoTransaction mongoTransaction = null, string callbackName = null)
-            {
-                throw new NotImplementedException();
-            }
-
-            public Task PublishWithMongoAsync<T>(string name, T contentObj, IMongoTransaction mongoTransaction = null, string callbackName = null)
-            {
-                throw new NotImplementedException();
-            }
         }
     }
 }