﻿using System;
using System.Collections.Generic;
<<<<<<< HEAD
=======
using System.Reflection;
>>>>>>> ccd72ce2
using DotNetCore.CAP.Models;

namespace DotNetCore.CAP
{
    /// <summary>
    /// Represents all the options you can use to configure the system.
    /// </summary>
    public class CapOptions
    {
        /// <summary>
        /// Default value for polling delay timeout, in seconds.
        /// </summary>
        public const int DefaultPollingDelay = 15;

        /// <summary>
        /// Default processor count to process messages of cap.queue.
        /// </summary>
        public const int DefaultQueueProcessorCount = 2;

        /// <summary>
        /// Default succeeded message expiration time span, in seconds.
        /// </summary>
        public const int DefaultSucceedMessageExpirationAfter = 24 * 3600;

        /// <summary>
        /// Failed message retry waiting interval.
        /// </summary>
        public const int DefaultFailedMessageWaitingInterval = 600;

        /// <summary>
        /// Failed message retry count.
        /// </summary>
        public const int DefaultFailedRetryCount = 100;
<<<<<<< HEAD
=======

>>>>>>> ccd72ce2

        public CapOptions()
        {
            PollingDelay = DefaultPollingDelay;
            QueueProcessorCount = DefaultQueueProcessorCount;
            SucceedMessageExpiredAfter = DefaultSucceedMessageExpirationAfter;
            FailedRetryInterval = DefaultFailedMessageWaitingInterval;
            FailedRetryCount = DefaultFailedRetryCount;
            Extensions = new List<ICapOptionsExtension>();
            DefaultGroup = "cap.queue." + Assembly.GetEntryAssembly().GetName().Name.ToLower();
        }

        internal IList<ICapOptionsExtension> Extensions { get; }

        /// <summary>
<<<<<<< HEAD
=======
        /// Subscriber default group name. kafka-->group name. rabbitmq --> queue name.
        /// </summary>
        public string DefaultGroup { get; set; }

        /// <summary>
>>>>>>> ccd72ce2
        /// Producer job polling delay time.
        /// Default is 15 sec.
        /// </summary>
        public int PollingDelay { get; set; }

        /// <summary>
        /// Gets or sets the messages queue (Cap.Queue table) processor count.
        /// Default is 2 processor.
        /// </summary>
        public int QueueProcessorCount { get; set; }

        /// <summary>
        /// Sent or received succeed message after time span of due, then the message will be deleted at due time.
        /// Default is 24*3600 seconds.
        /// </summary>
        public int SucceedMessageExpiredAfter { get; set; }

        /// <summary>
        /// Failed messages polling delay time.
        /// Default is 600 seconds.
        /// </summary>
        public int FailedRetryInterval { get; set; }

        /// <summary>
        /// We’ll invoke this call-back with message type,name,content when requeue failed message.
        /// </summary>
        public Action<MessageType, string, string> FailedCallback { get; set; }

        /// <summary>
        /// The number of message retries, the retry will stop when the threshold is reached.
        /// Default is 100 times.
        /// </summary>
        public int FailedRetryCount { get; set; }

        /// <summary>
        /// Registers an extension that will be executed when building services.
        /// </summary>
        /// <param name="extension"></param>
        public void RegisterExtension(ICapOptionsExtension extension)
        {
            if (extension == null)
                throw new ArgumentNullException(nameof(extension));

            Extensions.Add(extension);
        }
    }
}<|MERGE_RESOLUTION|>--- conflicted
+++ resolved
@@ -1,9 +1,6 @@
 ﻿using System;
 using System.Collections.Generic;
-<<<<<<< HEAD
-=======
 using System.Reflection;
->>>>>>> ccd72ce2
 using DotNetCore.CAP.Models;
 
 namespace DotNetCore.CAP
@@ -37,10 +34,7 @@
         /// Failed message retry count.
         /// </summary>
         public const int DefaultFailedRetryCount = 100;
-<<<<<<< HEAD
-=======
 
->>>>>>> ccd72ce2
 
         public CapOptions()
         {
@@ -56,14 +50,11 @@
         internal IList<ICapOptionsExtension> Extensions { get; }
 
         /// <summary>
-<<<<<<< HEAD
-=======
         /// Subscriber default group name. kafka-->group name. rabbitmq --> queue name.
         /// </summary>
         public string DefaultGroup { get; set; }
 
         /// <summary>
->>>>>>> ccd72ce2
         /// Producer job polling delay time.
         /// Default is 15 sec.
         /// </summary>
