﻿using Dapper;
using DotNetCore.CAP.Models;
using MySql.Data.MySqlClient;

namespace DotNetCore.CAP.MySql
{
    public class MySqlFetchedMessage : IFetchedMessage
    {
<<<<<<< HEAD
        private static readonly TimeSpan KeepAliveInterval = TimeSpan.FromMinutes(1);
        private readonly IDbConnection _connection;
        private readonly object _lockObject = new object();
        private readonly Timer _timer;
        private readonly IDbTransaction _transaction;
=======
        private readonly MySqlOptions _options;
        private readonly string _processId;
>>>>>>> ccd72ce2

        public MySqlFetchedMessage(int messageId, MessageType type, string processId, MySqlOptions options)
        {
            MessageId = messageId;
            MessageType = type;

            _processId = processId;
            _options = options;
        }

        public int MessageId { get; }

        public MessageType MessageType { get; }

        public void RemoveFromQueue()
        {
            using (var connection = new MySqlConnection(_options.ConnectionString))
            {
                connection.Execute($"DELETE FROM `{_options.TableNamePrefix}.queue` WHERE `ProcessId`=@ProcessId"
                    , new { ProcessId = _processId });
            } 
        }

        public void Requeue()
        {
            using (var connection = new MySqlConnection(_options.ConnectionString))
            {
                connection.Execute($"UPDATE `{_options.TableNamePrefix}.queue` SET `ProcessId`=NULL WHERE `ProcessId`=@ProcessId"
                    , new { ProcessId = _processId });
            }
        }

        public void Dispose()
        {
            // ignored
        }
    }
}<|MERGE_RESOLUTION|>--- conflicted
+++ resolved
@@ -6,16 +6,8 @@
 {
     public class MySqlFetchedMessage : IFetchedMessage
     {
-<<<<<<< HEAD
-        private static readonly TimeSpan KeepAliveInterval = TimeSpan.FromMinutes(1);
-        private readonly IDbConnection _connection;
-        private readonly object _lockObject = new object();
-        private readonly Timer _timer;
-        private readonly IDbTransaction _transaction;
-=======
         private readonly MySqlOptions _options;
         private readonly string _processId;
->>>>>>> ccd72ce2
 
         public MySqlFetchedMessage(int messageId, MessageType type, string processId, MySqlOptions options)
         {
